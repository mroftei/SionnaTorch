#
# SPDX-FileCopyrightText: Copyright (c) 2021-2023 NVIDIA CORPORATION & AFFILIATES. All rights reserved.
# SPDX-License-Identifier: Apache-2.0
#

from typing import Any, Optional, Tuple
import torch
import numpy as np
import scipy.constants

from .ChannelCoefficients import ChannelCoefficientsGenerator
from .LSPGenerator import LSPGenerator
from .RaysGenerator import RaysGenerator
from .ApplyTimeChannel import ApplyTimeChannel
from .Parameters import PARAMS_IDX, PARAMS_LOS_RURAL, PARAMS_LOS_URBAN, PARAMS_NLOS_RURAL, PARAMS_NLOS_URBAN


class SionnaScenario:
    def __init__(self,
                 n_bs=1,
                 n_ut=1,
                 batch_size=1,
                 n_time_samples: int = 1024,
                 f_c: float = .92e9,
                 bw: float = 30e3,
                 noise_power_dB = None,
                 enable_sf = True,
                 enable_fading = True,
                 seed: int = 42,
                 dtype=torch.complex64,
                 device: Optional[torch.device] = None,
    ) -> None:
        self.batch_size = batch_size
        self.num_bs = n_bs
        self.num_ut = n_ut
        self.f_c = f_c
        self.lambda_0 = scipy.constants.c/f_c # wavelength
        self.bw = bw
        self.seed = seed
        self.rng = torch.Generator(device=device).manual_seed(seed)
        self.average_street_width = 20.0
        self.average_building_height = 5.0
        self.rays_per_cluster = 20
        self.n_samples = n_time_samples
        self.enable_sf = enable_sf
        self.enable_fading = enable_fading

        # data type
        assert dtype.is_complex, "'dtype' must be complex type"
        self._dtype = dtype
        self._dtype_real = dtype.to_real()
        self.device = device

        self.l_min, self.l_max = -6, int(np.ceil(3e-6*self.bw)) + 6
        l_tot = self.l_max-self.l_min+1

        if noise_power_dB is not None:
            self.noise_power_db = noise_power_dB
            self.noise_power_lin = 10**(noise_power_dB/10)
        else:
            self.noise_power_db = -173.8 + 10 * np.log10(bw)
            self.noise_power_lin = 10**((self.noise_power_db)/10)


        self._cir_sampler = ChannelCoefficientsGenerator(f_c, subclustering=True, rng = self.rng, dtype=dtype, device=device)
        self._lsp_sampler = LSPGenerator(self, self.rng)
        self._ray_sampler = RaysGenerator(self, self.rng)
        self._apply_channel = ApplyTimeChannel(n_time_samples, l_tot=l_tot, rng=self.rng, add_awgn=True, device=device)
        
        self.load_params() # Load all parameters in to device tensors
        
    def update_topology(self,
                        ut_xy: torch.Tensor, #[batch size,num_ut, 3] in map pixels
                        bs_xy: torch.Tensor, #[batch size,num_bs, 3] in map pixels
                        map: torch.Tensor, #[batch size,num_bs] terrain class at each pixel
                        map_resolution: float = 1.0, # map pixels to meters conversion factor
                        ut_velocities: torch.Tensor = None, #[batch size,num_ut, 3]
                        los_requested: torch.Tensor = None,
                        direction: str = "uplink", #uplink/downlink
                        reset_rng: bool = False,
    ) -> None:
        # set_topology
        self.ut_xy = ut_xy.clone().to(self.device)
        self.h_ut = self.ut_xy[:,:,2]
        self.ut_xy[:,:,:2] = self.ut_xy[:,:,:2] * map_resolution
        self.bs_xy = bs_xy.clone().to(self.device)
        self.h_bs = self.bs_xy[:,:,2]
        self.bs_xy[:,:,:2] = self.bs_xy[:,:,:2] * map_resolution
        assert self.num_ut == self.ut_xy.shape[1]
        assert self.num_bs == self.bs_xy.shape[1]
        assert self.batch_size == self.bs_xy.shape[0]
        self.map = map.to(self.device)
        self.map_resolution = map_resolution
        self.los_requested = los_requested
        self.direction = direction #uplink/downlink
        self.batch_size = self.ut_xy.shape[0]
        if ut_velocities is None:
            self.ut_velocities = torch.zeros_like(self.ut_xy, device=self.device)
        else:
            self.ut_velocities = ut_velocities.to(self.device) * map_resolution

        if reset_rng:
            self.rng = torch.Generator(device=self.device).manual_seed(self.seed)

        # Update topology-related quantities
        self._compute_distance_2d_3d_and_angles()
        self.is_los = self._compute_los()
        self.param_list = self.init_param_list()

        # Compute the LSPs means and stds
        self.lsp_log_mean, self.lsp_log_std, self.zod_offset = self._compute_lsp_log_mean_std()

        # Compute the basic path-loss
        self.basic_pathloss = self._compute_pathloss_basic()

        # Update the LSP sampler
        self._lsp_sampler.topology_updated_callback()

        # Update the ray sampler
        self.num_clusters_max = int(self.get_param("numClusters").max())
        self._ray_sampler.topology_updated_callback()
        
        
    def __call__(self, x: torch.Tensor, bw: torch.Tensor=None) -> Tuple[torch.Tensor, torch.Tensor]:
        assert x.shape[-1] == self.n_samples, "Input frame size mismatch"
        
        h_T, _ = self.generate_channels()

        # if normalize:
        #     # Normalization is performed such that for each batch example and
        #     # link the energy per block is one.
        #     # The total energy of a channel response is the sum of the squared
        #     # norm over the channel taps.
        #     # Average over block size, RX antennas, and TX antennas
        #     c = np.mean(np.sum(np.square(np.abs(hm)),
        #                                     axis=6, keepdims=True),
        #                     axis=(2,4,5), keepdims=True)
        #     c = np.sqrt(c) + 0.0j
        #     hm = math.divide_no_nan(hm, c)
        y_torch, rx_pow_db, snr_db = self.apply_channels(x, h_T)

        return y_torch, rx_pow_db, snr_db

    def generate_channels(self):
        assert self.ut_xy is not None, "Call update_topology before applying channel"
        
        # Sample LSPs 
        lsp = self._lsp_sampler()
        # Sample rays
        rays = self._ray_sampler(lsp)

        # Sample channel responses

        # The channel coefficient needs the cluster delay spread parameter in ns
        c_ds = self.get_param("cDS")*1e-9

        # According to the link direction, we need to specify which from BS
        # and UT is uplink, and which is downlink.
        # Default is downlink, so we need to do some tranpose to switch tx and
        # rx and to switch angle of arrivals and departure if direction is set
        # to uplink. Nothing needs to be done if direction is downlink
        if self.direction == "uplink":
            aoa = rays.aoa
            zoa = rays.zoa
            aod = rays.aod
            zod = rays.zod
            rays.aod = torch.permute(aoa, [0, 2, 1, 3, 4])
            rays.zod = torch.permute(zoa, [0, 2, 1, 3, 4])
            rays.aoa = torch.permute(aod, [0, 2, 1, 3, 4])
            rays.zoa = torch.permute(zod, [0, 2, 1, 3, 4])
            rays.powers = torch.permute(rays.powers, [0, 2, 1, 3])
            rays.delays = torch.permute(rays.delays, [0, 2, 1, 3])
            rays.xpr = torch.permute(rays.xpr, [0, 2, 1, 3, 4])
            c_ds = torch.permute(c_ds, [0, 2, 1])
            # Concerning LSPs, only these two are used.
            # We do not transpose the others to reduce complexity
            lsp.k_factor = torch.permute(lsp.k_factor, [0, 2, 1])
            lsp.sf = torch.permute(lsp.sf, [0, 2, 1])

        num_time_samples_lag = self.n_samples+(self.l_max-self.l_min)
        h, tau = self._cir_sampler(num_time_samples_lag, self.f_c,
                                    lsp.k_factor, rays, self, c_ds)
        if not self.enable_fading:
            path_gain = torch.abs(torch.sum(h, 3, keepdim=True))
            h1 = torch.ones((self.batch_size,self.num_ut,self.num_bs,1,1,1,num_time_samples_lag), dtype=self._dtype, device=self.device) * path_gain
            h2 = torch.zeros((self.batch_size,self.num_ut,self.num_bs,self.l_max-self.l_min,1,1,num_time_samples_lag), dtype=self._dtype, device=self.device)
            h = torch.cat((h1,h2), dim=3)
            tau = torch.zeros((self.batch_size,1,1,1), dtype=self._dtype_real, device=self.device)

        # Step 12 (path loss and shadow fading)
        sf = lsp.sf if (self.enable_sf and self.enable_fading) else torch.ones(1, device=self.basic_pathloss.device)
        gain = torch.pow(10.0, -(self.basic_pathloss)/20.)*torch.sqrt(sf)
        gain = gain[(...,)+(None,)*(len(h.shape)-len(gain.shape))]
        h *= gain + 0.0j

        # Limit SNR to max SNR
        # est_snr = torch.max(torch.sum(torch.abs(h),3) ** 2, -1)[0][...,0,0]/self.noise_power_lin
        # snr_cap_idx = est_snr > self.max_power_lin
        # snr_cap_gain = torch.sqrt(self.max_power_lin/est_snr)
        # snr_cap_gain /= torch.empty_like(snr_cap_gain).uniform_(1,100, generator=self.rng)
        # h[snr_cap_idx] = h[snr_cap_idx] * (snr_cap_gain[snr_cap_idx] + 0.0j)[...,None,None,None,None]

        ## cir_to_time_channel 
        # Reshaping to match the expected output
        h = torch.permute(h, [0, 2, 4, 1, 5, 3, 6])[...,None]
        tau = torch.permute(tau, [0, 2, 1, 3])[:,:,None,:,None,:,None,None]
        # Expand dims to broadcast with h.
        tau = torch.tile(tau, [1, 1, 1, 1, h.shape[4], 1,1])

        # Time lags for which to compute the channel taps
        l = torch.arange(self.l_min, self.l_max+1, dtype=torch.float32, device=self.device)

        # sinc pulse shaping
        g = torch.sinc(l-tau*self.bw) + 0.0j # L dims should be at end

        # For every tap, sum the sinc-weighted coefficients
        h_T = torch.sum(h*g, axis=-3)

<<<<<<< HEAD
        # h_snr = 10*torch.log10(torch.mean(torch.sum(torch.abs(h_T), -1) ** 2, -1)) - 10*np.log10(self.noise_power_lin)
        h_gain = torch.mean(torch.sum(torch.abs(h_T), -1) ** 2, -1)

        return h_T, h_gain
=======
        # if normalize:
        #     # Normalization is performed such that for each batch example and
        #     # link the energy per block is one.
        #     # The total energy of a channel response is the sum of the squared
        #     # norm over the channel taps.
        #     # Average over block size, RX antennas, and TX antennas
        #     c = np.mean(np.sum(np.square(np.abs(hm)),
        #                                     axis=6, keepdims=True),
        #                     axis=(2,4,5), keepdims=True)
        #     c = np.sqrt(c) + 0.0j
        #     hm = math.divide_no_nan(hm, c)
        y_torch, snr = self._apply_channel(x, h_T, self.noise_power_lin, bw)
>>>>>>> 251c6ce9

    def apply_channels(self, x, h_T):
        return self._apply_channel(x, h_T, self.noise_power_lin)

    def get_pathloss_snr(self):
        return self.basic_pathloss*-1 - self.noise_power_db
    
    def load_params(self):
        fc = self.f_c/1e9
        fc_urban = 6.0 if fc/1e9 < 6 else fc

        self.param_list_los_urban = torch.empty((len(PARAMS_IDX)), dtype=self._dtype_real, device=self.device)
        self.param_list_nlos_urban = torch.empty((len(PARAMS_IDX)), dtype=self._dtype_real, device=self.device)
        self.param_list_los_rural = torch.empty((len(PARAMS_IDX)), dtype=self._dtype_real, device=self.device)
        self.param_list_nlos_rural = torch.empty((len(PARAMS_IDX)), dtype=self._dtype_real, device=self.device)

        for k, list_idx in PARAMS_IDX.items():
            if k in ('muDS', 'sigmaDS', 'muASD', 'sigmaASD', 'muASA',
                                'sigmaASA', 'muZSA', 'sigmaZSA'):
                pa_los = PARAMS_LOS_URBAN[k + 'a']
                pb_los = PARAMS_LOS_URBAN[k + 'b']
                pc_los = PARAMS_LOS_URBAN[k + 'c']
                self.param_list_los_urban[list_idx] = pa_los*np.log10(pb_los+fc_urban) + pc_los

                pa_nlos = PARAMS_NLOS_URBAN[k + 'a']
                pb_nlos = PARAMS_NLOS_URBAN[k + 'b']
                pc_nlos = PARAMS_NLOS_URBAN[k + 'c']
                self.param_list_nlos_urban[list_idx] = pa_nlos*np.log10(pb_nlos+fc_urban) + pc_nlos

                pa_los = PARAMS_LOS_RURAL[k + 'a']
                pb_los = PARAMS_LOS_RURAL[k + 'b']
                pc_los = PARAMS_LOS_RURAL[k + 'c']
                self.param_list_los_rural[list_idx] = pa_los*np.log10(pb_los+fc) + pc_los

                pa_nlos = PARAMS_NLOS_RURAL[k + 'a']
                pb_nlos = PARAMS_NLOS_RURAL[k + 'b']
                pc_nlos = PARAMS_NLOS_RURAL[k + 'c']
                self.param_list_nlos_rural[list_idx] = pa_nlos*np.log10(pb_nlos+fc) + pc_nlos
            elif k == "cDS":
                pa_los = PARAMS_LOS_URBAN['cDSa']
                pb_los = PARAMS_LOS_URBAN['cDSb']
                pc_los = PARAMS_LOS_URBAN['cDSc']
                self.param_list_los_urban[list_idx] = np.maximum(pa_los, pb_los - pc_los*np.log10(fc_urban))

                pa_nlos = PARAMS_NLOS_URBAN['cDSa']
                pb_nlos = PARAMS_NLOS_URBAN['cDSb']
                pc_nlos = PARAMS_NLOS_URBAN['cDSc']
                self.param_list_nlos_urban[list_idx] = np.maximum(pa_nlos, pb_nlos - pc_nlos*np.log10(fc_urban))

                pa_los = PARAMS_LOS_RURAL['cDSa']
                pb_los = PARAMS_LOS_RURAL['cDSb']
                pc_los = PARAMS_LOS_RURAL['cDSc']
                self.param_list_los_rural[list_idx] = np.maximum(pa_los, pb_los - pc_los*np.log10(self.f_c/1e9))

                pa_nlos = PARAMS_NLOS_RURAL['cDSa']
                pb_nlos = PARAMS_NLOS_RURAL['cDSb']
                pc_nlos = PARAMS_NLOS_RURAL['cDSc']
                self.param_list_nlos_rural[list_idx] = np.maximum(pa_nlos, pb_nlos - pc_nlos*np.log10(self.f_c/1e9))
            else:
                self.param_list_los_urban[list_idx] = PARAMS_LOS_URBAN[k]
                self.param_list_nlos_urban[list_idx] = PARAMS_NLOS_URBAN[k]
                self.param_list_los_rural[list_idx] = PARAMS_LOS_RURAL[k]
                self.param_list_nlos_rural[list_idx] = PARAMS_NLOS_RURAL[k]
    
    def init_param_list(self):
        parameter_value_los = torch.where(self.is_urban[...,None], self.param_list_los_urban, self.param_list_los_rural)
        parameter_value_nlos = torch.where(self.is_urban[...,None], self.param_list_nlos_urban, self.param_list_nlos_rural)
        return torch.where(self.is_los[...,None], parameter_value_los, parameter_value_nlos)

    def get_param(self, parameter_name):
        r"""
        Given a ``parameter_name`` used in the configuration, returns a
        tensor with shape [batch size, number of BSs, number of UTs] of the
        parameter value according to each BS-UT link state (LoS or NLoS).

        Input
        ------
        parameter_name : str
            Name of the parameter used in the configuration file

        Output
        -------
        : [batch size, number of BSs, number of UTs], float
            Parameter value for each BS-UT link
        """
        return self.param_list[...,PARAMS_IDX[parameter_name]]

    def _compute_distance_2d_3d_and_angles(self):
        r"""
        Computes the following internal values:
        * 2D distances for all BS-UT pairs in the X-Y plane
        * 3D distances for all BS-UT pairs
        * 2D distances for all pairs of UTs in the X-Y plane
        * LoS AoA, AoD, ZoA, ZoD for all BS-UT pairs

        This function is called at every update of the topology.
        """

        ut_loc = self.ut_xy
        ut_loc = torch.unsqueeze(ut_loc, axis=1)

        bs_loc = self.bs_xy
        bs_loc = torch.unsqueeze(bs_loc, axis=2)

        delta_loc_xy = ut_loc[:,:,:,:2] - bs_loc[:,:,:,:2]
        delta_loc = ut_loc - bs_loc

        # 2D distances for all BS-UT pairs in the (x-y) plane
        distance_2d = torch.sqrt(torch.sum(torch.square(delta_loc_xy), axis=3))
        self.distance_2d = distance_2d

        # 3D distances for all BS-UT pairs
        distance_3d = torch.sqrt(torch.sum(torch.square(delta_loc), axis=3))
        self.distance_3d = distance_3d

        # LoS AoA, AoD, ZoA, ZoD
        los_aod = torch.arctan2(delta_loc[:,:,:,1], delta_loc[:,:,:,0])
        los_aoa = los_aod + torch.pi
        los_zod = torch.arctan2(distance_2d, delta_loc[:,:,:,2])
        los_zoa = los_zod - torch.pi
        # Angles are wrapped to (0,360)
        self.los_aod_rad = torch.remainder(los_aod, 2*torch.pi)
        self.los_aoa_rad = torch.remainder(los_aoa, 2*torch.pi)
        self.los_zod_rad = torch.remainder(los_zod, 2*torch.pi)
        self.los_zoa_rad = torch.remainder(los_zoa, 2*torch.pi)

        # 2D distances for all pairs of UTs in the (x-y) plane
        ut_loc_xy = self.ut_xy[:,:,:2]

        ut_loc_xy_expanded_1 = torch.unsqueeze(ut_loc_xy, axis=1)
        ut_loc_xy_expanded_2 = torch.unsqueeze(ut_loc_xy, axis=2)

        delta_loc_xy = ut_loc_xy_expanded_1 - ut_loc_xy_expanded_2

        self.matrix_ut_distance_2d = torch.sqrt(torch.sum(torch.square(delta_loc_xy),
                                                       axis=3))

        ## Terrain distance calculations
        steps = torch.linspace(0.0, 1.0, self.map.shape[0], dtype=self._dtype_real, device=self.device)

        steps = steps[None,None,None,:,None]

        delta_loc_xy = self.ut_xy[:,None,:,None,:2] - self.bs_xy[:,:,None,None,:2]
        dist_vector = steps*delta_loc_xy

        # xy_vectors = dist_vector + self.bs_xy[:,:,None,None,:2]
        # xy_vectors = (xy_vectors/self.map_resolution).long()
        # zi = self.map[xy_vectors[...,0], xy_vectors[...,1]]

        # Filter out small changes in terrain
        # n = 7 # filter size
        # trans_filt = zi.flatten(0,-2)[:,None].float()
        # trans_filt = torch.nn.functional.pad(trans_filt, (0,n-1), 'replicate')
        # kernel = torch.ones((1,1,n), dtype=torch.float, device=self.device)/n
        # trans_filt = torch.nn.functional.conv1d(trans_filt, kernel)
        # trans_filt = trans_filt.reshape_as(zi).round().int()
        
        terrain_transitions = torch.zeros((1, 1, 1, self.map.shape[0]-1), dtype=bool, device=self.device)
        # terrain_transitions = (zi[...,1:] - zi[...,:-1]) != 0
        terrain_transitions[...,-1] = True

        terrain_transitions_mask = torch.any(terrain_transitions.flatten(0,-2), 0)

        dist_vector = torch.sqrt(torch.sum(torch.square(dist_vector), axis=-1))[...,1:] # Convert to 2d distance
        self.terrain_is_urban = torch.zeros_like(dist_vector, dtype=bool, device=self.device)
        # self.terrain_is_urban = zi[...,1:][...,terrain_transitions_mask].bool()
        self.is_urban = self.terrain_is_urban[...,-1]
        self.distances = dist_vector[...,terrain_transitions_mask]


    def _compute_los(self):
        # urban
        c = torch.pow(torch.abs(self.h_ut-13.)/10., 1.5)
        c = torch.where(torch.less(self.h_ut, 13.0), 0.0, c)
        c = torch.unsqueeze(c, axis=1)
        urban_los_probability = ((18.0/self.distance_2d
            + torch.exp(-self.distance_2d/63.0)*(1.-18./self.distance_2d))
            *(1.+c*5./4.*torch.pow(self.distance_2d/100., 3)
                *torch.exp(-self.distance_2d/150.0)))
        urban_los_probability = torch.where(torch.less(self.distance_2d, 18.0), 1.0, urban_los_probability)

        # rural
        rural_los_probability = torch.exp(-(self.distance_2d-10.0)/1000.0)
        rural_los_probability = torch.where(torch.less(self.distance_2d, 10.0), 1.0, rural_los_probability)

        self.los_probability = torch.where(self.is_urban, urban_los_probability, rural_los_probability)
        los = torch.rand([self.batch_size, self.num_bs, self.num_ut], generator=self.rng, dtype=self._dtype_real, device=self.device)

        if self.los_requested is not None:
            return torch.ones_like(self.distance_2d, dtype=bool, device=self.device) * self.los_requested
        return torch.less(los, self.los_probability)
    
    def _compute_lsp_log_mean_std(self):
        distance_2d = self.distance_2d
        h_bs = torch.unsqueeze(self.h_bs, axis=2) # For broadcasting
        h_ut = torch.unsqueeze(self.h_ut, axis=1) # For broadcasting

        ## Mean
        # DS
        log_mean_ds = self.get_param("muDS")
        # ASD
        log_mean_asd = self.get_param("muASD")
        # ASA
        log_mean_asa = self.get_param("muASA")
        # SF.  Has zero-mean.
        log_mean_sf = torch.zeros([self.batch_size, self.num_bs, self.num_ut], dtype=self._dtype_real, device=self.device)
        # K.  Given in dB in the 3GPP tables, hence the division by 10
        log_mean_k = self.get_param("muK")/10.0
        # ZSA
        log_mean_zsa = self.get_param("muZSA")
        # ZSD
        # urban
        urban_log_mean_zsd_los = torch.clip(-2.1*(distance_2d/1000.0) - 0.01*torch.abs(h_ut-1.5)+0.75, -0.5, None)
        urban_log_mean_zsd_nlos = torch.clip(-2.1*(distance_2d/1000.0) - 0.01*torch.abs(h_ut-1.5)+0.9, -0.5, None)
        urban_log_mean_zsd = torch.where(self.is_los, urban_log_mean_zsd_los, urban_log_mean_zsd_nlos)
        #rural
        rural_log_mean_zsd = (self.get_param("muZSDa")*(distance_2d/1000.)
            - 0.01*(h_ut-1.5) + self.get_param("muZSDb"))
        rural_log_mean_zsd = torch.clip(rural_log_mean_zsd, -1.0)

        log_mean_zsd = torch.where(self.is_urban, urban_log_mean_zsd, rural_log_mean_zsd)


        lsp_log_mean = torch.stack([log_mean_ds,
                                log_mean_asd,
                                log_mean_asa,
                                log_mean_sf,
                                log_mean_k,
                                log_mean_zsa,
                                log_mean_zsd], axis=3)

        ## STD
        # DS
        log_std_ds = self.get_param("sigmaDS")
        # ASD
        log_std_asd = self.get_param("sigmaASD")
        # ASA
        log_std_asa = self.get_param("sigmaASA")
        # SF. Given in dB in the 3GPP tables, hence the division by 10
        # O2I and NLoS cases just require the use of a predefined value
        log_std_sf = self.get_param("sigmaSF")/10.0
        # Rural LOS has more work
        # For LoS, two possible scenarion depending on the 2D location of the user
        distance_breakpoint = (2.*torch.pi*h_bs*h_ut*self.f_c/scipy.constants.c)
        log_std_sf_los=torch.where(torch.less(distance_2d, distance_breakpoint),
            self.get_param("sigmaSF1")/10.0, self.get_param("sigmaSF2")/10.0)
        # Use the correct SF STD according to the user scenario: NLoS/O2I, LoS
        log_std_sf = torch.where(torch.logical_and(self.is_los, torch.logical_not(self.is_urban)), log_std_sf_los, log_std_sf)
        # K. Given in dB in the 3GPP tables, hence the division by 10.
        log_std_k = self.get_param("sigmaK")/10.0
        # ZSA
        log_std_zsa = self.get_param("sigmaZSA")
        # ZSD
        log_std_zsd = self.get_param("sigmaZSD")

        lsp_log_std = torch.stack([log_std_ds,
                               log_std_asd,
                               log_std_asa,
                               log_std_sf,
                               log_std_k,
                               log_std_zsa,
                               log_std_zsd], axis=3)

        # ZOD offset
        fc = self.f_c/1e9
        if fc < 6.:
            fc = 6.0
        a = 0.208*np.log10(fc)-0.782
        b = 25.0
        c = -0.13*np.log10(fc)+2.03
        e = 7.66*np.log10(fc)-5.96
        urban_zod_offset =(e-torch.pow(10.0, a*torch.log10(torch.clip(distance_2d, b, None)) + c - 0.07*(h_ut-1.5)))
        rural_zod_offset = (torch.arctan((35.-3.5)/distance_2d) - torch.arctan((35.-1.5)/distance_2d))
        zod_offset = torch.where(self.is_urban, urban_zod_offset, rural_zod_offset)
        zod_offset = torch.where(self.is_los, 0.0, zod_offset)

        return lsp_log_mean, lsp_log_std, zod_offset
    
    def _compute_pathloss_basic(self):
        r"""Computes the basic component of the pathloss [dB]"""
        h_ut = self.h_ut[:,None,:,None] # For broadcasting
        h_bs = self.h_bs[:,:,None,None] # For broadcasting

        # Beak point distance
        g = ((5./4.)*torch.pow(self.distances/100., 3.)
            *torch.exp(-self.distances/150.0))
        g = torch.where(torch.less_equal(self.distances, 18.0), 0.0, g)
        c = g*torch.pow((h_ut-13.)/10., 1.5)
        c = torch.where(torch.less(h_ut, 13.), 0.0, c)
        p = 1./(1.+c)
        r = torch.rand([self.batch_size, self.num_bs, self.num_ut, 1], generator=self.rng, dtype=self._dtype_real, device=self.device)
        r = torch.where(torch.less(r, p), 1.0, 0.0)

        max_value = h_ut- 1.5
        # Random uniform integer generation is not supported when maxval and
        # are not scalar. The following commented would therefore not work.
        # Therefore, for now, we just sample from a continuous
        # distribution.
        s = torch.rand([self.batch_size, self.num_bs, self.num_ut, 1], generator=self.rng, dtype=self._dtype_real, device=self.device)
        s = (12.0 - max_value) * s + max_value
        # Itc could happen that h_ut = 13m, and therefore max_value < 13m
        s = torch.where(torch.less(s, 12.0), 12.0, s)

        h_e = r + (1.-r)*s
        h_bs_prime = h_bs - h_e
        h_ut_prime = h_ut - h_e
        urban_distance_breakpoint = 4*h_bs_prime*h_ut_prime*self.f_c/scipy.constants.c
        rural_distance_breakpoint = (2.*torch.pi*h_bs*h_ut*self.f_c/scipy.constants.c)

        ## Basic path loss for LoS
        # Urban
        pl_1 = 28.0 + 22.0*torch.log10(self.distances) + 20.0*np.log10(self.f_c/1e9)
        pl_2 = (28.0 + 40.0*torch.log10(self.distances) + 20.0*np.log10(self.f_c/1e9)
         - 9.0*torch.log10(torch.square(urban_distance_breakpoint)+torch.square(h_bs-h_ut)))
        urban_pl_los = torch.where(torch.less(self.distances, urban_distance_breakpoint),
            pl_1, pl_2)
        # Rural
        pl_1 = (20.0*torch.log10(40.0*torch.pi*self.distances*self.f_c/3e9)
            + np.minimum(0.03*np.power(self.average_building_height,1.72),
                10.0)*torch.log10(self.distances)
            - np.minimum(0.044*np.power(self.average_building_height,1.72),
                14.77)
            + 0.002*np.log10(self.average_building_height)*self.distances)
        pl_2 = (20.0*torch.log10(40.0*torch.pi*rural_distance_breakpoint*self.f_c/3e9)
            + np.minimum(0.03*np.power(self.average_building_height,1.72),
                10.0)*torch.log10(rural_distance_breakpoint)
            - np.minimum(0.044*np.power(self.average_building_height,1.72),
                14.77)
            + 0.002*np.log10(self.average_building_height)*rural_distance_breakpoint
            + 40.0*torch.log10(self.distances/rural_distance_breakpoint))
        rural_pl_los = torch.where(torch.less(self.distances, rural_distance_breakpoint),
            pl_1, pl_2)

        ## Basic pathloss for NLoS and O2I
        # Urban
        pl_3 = (13.54 + 39.08*torch.log10(self.distances) + 20.0*np.log10(self.f_c/1e9)
            - 0.6*(h_ut-1.5))
        urban_pl_nlos = torch.maximum(urban_pl_los, pl_3)
        # Rural
        pl_3 = (161.04 - 7.1*np.log10(self.average_street_width)
                + 7.5*np.log10(self.average_building_height)
                - (24.37 - 3.7*torch.square(self.average_building_height/h_bs))
                *torch.log10(h_bs)
                + (43.42 - 3.1*torch.log10(h_bs))*(torch.log10(self.distances)-3.0)
                + 20.0*np.log10(self.f_c/1e9) - (3.2*torch.square(torch.log10(11.75*h_ut))
                - 4.97))
        rural_pl_nlos = torch.maximum(rural_pl_los, pl_3)

        ## Set the basic pathloss according to UT state
        # LoS
        urban_pl_b = torch.where(self.is_los[...,None], urban_pl_los, urban_pl_nlos)
        rural_pl_b = torch.where(self.is_los[...,None], rural_pl_los, rural_pl_nlos)

        # Terrain change contributions
        urban_pl_lin = 10**(urban_pl_b/10)
        rural_pl_lin = 10**(rural_pl_b/10)
        rural_pl_lin = torch.nn.functional.pad(rural_pl_lin, (1,0))
        rural_pl_diff = torch.diff(rural_pl_lin)
        # rural_pl_diff[...,0] += rural_pl_lin[...,0]
        urban_pl_lin = torch.nn.functional.pad(urban_pl_lin, (1,0))
        urban_pl_diff = torch.diff(urban_pl_lin)
        # urban_pl_diff[...,0] += urban_pl_lin[...,0]
        pl_b = torch.where(self.terrain_is_urban, urban_pl_diff, rural_pl_diff)
        pl_b = torch.sum(pl_b, -1)
        pl_b = 10*torch.log10(pl_b)

        if self.direction == 'uplink':
            pl_b = torch.permute(pl_b, [0,2,1])

        return pl_b<|MERGE_RESOLUTION|>--- conflicted
+++ resolved
@@ -137,7 +137,7 @@
         #                     axis=(2,4,5), keepdims=True)
         #     c = np.sqrt(c) + 0.0j
         #     hm = math.divide_no_nan(hm, c)
-        y_torch, rx_pow_db, snr_db = self.apply_channels(x, h_T)
+        y_torch, rx_pow_db, snr_db = self.apply_channels(x, h_T, bw)
 
         return y_torch, rx_pow_db, snr_db
 
@@ -216,28 +216,13 @@
         # For every tap, sum the sinc-weighted coefficients
         h_T = torch.sum(h*g, axis=-3)
 
-<<<<<<< HEAD
         # h_snr = 10*torch.log10(torch.mean(torch.sum(torch.abs(h_T), -1) ** 2, -1)) - 10*np.log10(self.noise_power_lin)
         h_gain = torch.mean(torch.sum(torch.abs(h_T), -1) ** 2, -1)
 
         return h_T, h_gain
-=======
-        # if normalize:
-        #     # Normalization is performed such that for each batch example and
-        #     # link the energy per block is one.
-        #     # The total energy of a channel response is the sum of the squared
-        #     # norm over the channel taps.
-        #     # Average over block size, RX antennas, and TX antennas
-        #     c = np.mean(np.sum(np.square(np.abs(hm)),
-        #                                     axis=6, keepdims=True),
-        #                     axis=(2,4,5), keepdims=True)
-        #     c = np.sqrt(c) + 0.0j
-        #     hm = math.divide_no_nan(hm, c)
-        y_torch, snr = self._apply_channel(x, h_T, self.noise_power_lin, bw)
->>>>>>> 251c6ce9
-
-    def apply_channels(self, x, h_T):
-        return self._apply_channel(x, h_T, self.noise_power_lin)
+
+    def apply_channels(self, x, h_T, bw):
+        return self._apply_channel(x, h_T, self.noise_power_lin, bw)
 
     def get_pathloss_snr(self):
         return self.basic_pathloss*-1 - self.noise_power_db
