#
# SPDX-FileCopyrightText: Copyright (c) 2021-2023 NVIDIA CORPORATION & AFFILIATES. All rights reserved.
# SPDX-License-Identifier: Apache-2.0
#
"""Layer for applying channel responses to channel inputs in the time domain"""

from typing import Optional
import torch
import numpy as np
import scipy

class ApplyTimeChannel():
    # pylint: disable=line-too-long
    r"""ApplyTimeChannel(num_time_samples, l_tot, add_awgn=True, dtype=complex64, **kwargs)

    Apply time domain channel responses ``h_time`` to channel inputs ``x``,
    by filtering the channel inputs with time-variant channel responses.

    This class inherits from the Keras `Layer` class and can be used as layer
    in a Keras model.

    For each batch example, ``num_time_samples`` + ``l_tot`` - 1 time steps of a
    channel realization are required to filter the channel inputs.

    The channel output consists of ``num_time_samples`` + ``l_tot`` - 1
    time samples, as it is the result of filtering the channel input of length
    ``num_time_samples`` with the time-variant channel filter  of length
    ``l_tot``. In the case of a single-input single-output link and given a sequence of channel
    inputs :math:`x_0,\cdots,x_{N_B}`, where :math:`N_B` is ``num_time_samples``, this
    layer outputs

    .. math::
        y_b = \sum_{\ell = 0}^{L_{\text{tot}}} x_{b-\ell} \bar{h}_{b,\ell} + w_b

    where :math:`L_{\text{tot}}` corresponds ``l_tot``, :math:`w_b` to the additive noise, and
    :math:`\bar{h}_{b,\ell}` to the :math:`\ell^{th}` tap of the :math:`b^{th}` channel sample.
    This layer outputs :math:`y_b` for :math:`b` ranging from 0 to
    :math:`N_B + L_{\text{tot}} - 1`, and :math:`x_{b}` is set to 0 for :math:`b \geq N_B`.

    For multiple-input multiple-output (MIMO) links, the channel output is computed for each antenna
    of each receiver and by summing over all the antennas of all transmitters.

    Parameters
    ----------

    num_time_samples : int
        Number of time samples forming the channel input (:math:`N_B`)

    l_tot : int
        Length of the channel filter (:math:`L_{\text{tot}} = L_{\text{max}} - L_{\text{min}} + 1`)

    add_awgn : bool
        If set to `False`, no white Gaussian noise is added.
        Defaults to `True`.

    dtype : DType
        Complex datatype to use for internal processing and output.
        Defaults to `complex64`.

    Input
    -----

    (x, h_time, no) or (x, h_time):
        Tuple:

    x :  [batch size, num_tx, num_tx_ant, num_time_samples], complex
        Channel inputs

    h_time : [batch size, num_rx, num_rx_ant, num_tx, num_tx_ant, num_time_samples + l_tot - 1, l_tot], complex
        Channel responses.
        For each batch example, ``num_time_samples`` + ``l_tot`` - 1 time steps of a
        channel realization are required to filter the channel inputs.

    no : Scalar or Tensor, float
        Scalar or tensor whose shape can be broadcast to the shape of the channel outputs: [batch size, num_rx, num_rx_ant, num_time_samples + l_tot - 1].
        Only required if ``add_awgn`` is set to `True`.
        The noise power ``no`` is per complex dimension. If ``no`` is a
        scalar, noise of the same variance will be added to the outputs.
        If ``no`` is a tensor, it must have a shape that can be broadcast to
        the shape of the channel outputs. This allows, e.g., adding noise of
        different variance to each example in a batch. If ``no`` has a lower
        rank than the channel outputs, then ``no`` will be broadcast to the
        shape of the channel outputs by adding dummy dimensions after the
        last axis.

    Output
    -------
    y : [batch size, num_rx, num_rx_ant, num_time_samples + l_tot - 1], complex
        Channel outputs.
        The channel output consists of ``num_time_samples`` + ``l_tot`` - 1
        time samples, as it is the result of filtering the channel input of length
        ``num_time_samples`` with the time-variant channel filter  of length
        ``l_tot``.
    """

    def __init__(self, num_time_samples, l_tot, rng:torch.Generator, add_awgn=True, device: Optional[torch.device] = None):
        self.rng = rng
        self.device = device
        self._add_awgn = add_awgn

        # The channel transfert function is implemented by first gathering from
        # the vector of transmitted baseband symbols
        # x = [x_0,...,x_{num_time_samples-1}]^T  the symbols that are then
        # multiplied by the channel tap coefficients.
        # We build here the matrix of indices G, with size
        # `num_time_samples + l_tot - 1` x `l_tot` that is used to perform this
        # gathering.
        # For example, if there are 4 channel taps
        # h = [h_0, h_1, h_2, h_3]^T
        # and `num_time_samples` = 10 time steps then G  would be
        #       [[0, 10, 10, 10]
        #        [1,  0, 10, 10]
        #        [2,  1,  0, 10]
        #        [3,  2,  1,  0]
        #        [4,  3,  2,  1]
        #        [5,  4,  3,  2]
        #        [6,  5,  4,  3]
        #        [7,  6,  5,  4]
        #        [8,  7,  6,  5]
        #        [9,  8,  7,  6]
        #        [10, 9,  8,  7]
        #        [10,10,  9,  8]
        #        [10,10, 10,  9]
        # Note that G is a Toeplitz matrix.
        # In this example, the index `num_time_samples`=10 corresponds to the
        # zero symbol. The vector of transmitted symbols is padded with one
        # zero at the end.
        first_colum = np.concatenate([  np.arange(0, num_time_samples),
                                        np.full([l_tot-1], num_time_samples)])
        first_row = np.concatenate([[0], np.full([l_tot-1], num_time_samples)])
        self._g = torch.from_numpy(scipy.linalg.toeplitz(first_colum, first_row)).to(device)

    def __call__(self, x, h_time, no=1e-14, bw=None):
        # Preparing the channel input for broadcasting and matrix multiplication
        x1 = torch.nn.functional.pad(x, (0,1))
        x1 = x1[:, None, None,...,None]

        x1 = torch.take_along_dim(x1, self._g[None,None,None,None,None], -2)

        # Apply the channel response
        y = torch.sum(h_time*x1, axis=-1)
        y = torch.sum(torch.sum(y, axis=4), axis=3)

        # Add AWGN if requested
        if self._add_awgn:
            # Create tensors of real-valued Gaussian noise for each complex dim.
            stddev = np.sqrt(1.0/2.0) # Half the variance for each dimension

            # Generate complex Gaussian noise with the right variance
            xr = torch.normal(mean=0.0, std=stddev, size=y.shape, generator=self.rng, dtype=torch.float32, device=self.device)
            xi = torch.normal(mean=0.0, std=stddev, size=y.shape, generator=self.rng, dtype=torch.float32, device=self.device)
            noise = xr + 1j*xi

            # Apply variance scaling
            noise *= np.sqrt(no)

            # Add noise to input
<<<<<<< HEAD
            rx_pow_db = 10*torch.log10(torch.mean(torch.abs(y) ** 2, -1))
            snr_db = rx_pow_db - 10*torch.log10(torch.mean(torch.abs(noise) ** 2, -1))
=======
            p_0 = torch.mean(torch.abs(y) ** 2, -1)
            n_0 = torch.mean(torch.abs(noise) ** 2, -1)
            snr = 10*torch.log10(p_0 / n_0)

>>>>>>> 251c6ce9
            y = y + noise
        else:
            rx_pow_db = 10*torch.log10(torch.mean(torch.abs(y) ** 2, -1))
            snr_db = rx_pow_db

<<<<<<< HEAD
        return y, rx_pow_db, snr_db
=======
        if bw is not None: # Inband SNR
            snr -= 10*torch.log10(bw)

        return y, snr
>>>>>>> 251c6ce9
<|MERGE_RESOLUTION|>--- conflicted
+++ resolved
@@ -155,25 +155,15 @@
             noise *= np.sqrt(no)
 
             # Add noise to input
-<<<<<<< HEAD
             rx_pow_db = 10*torch.log10(torch.mean(torch.abs(y) ** 2, -1))
-            snr_db = rx_pow_db - 10*torch.log10(torch.mean(torch.abs(noise) ** 2, -1))
-=======
-            p_0 = torch.mean(torch.abs(y) ** 2, -1)
-            n_0 = torch.mean(torch.abs(noise) ** 2, -1)
-            snr = 10*torch.log10(p_0 / n_0)
-
->>>>>>> 251c6ce9
+            noise_pow_db = 10*torch.log10(torch.mean(torch.abs(noise) ** 2, -1))
+            snr_db = rx_pow_db - noise_pow_db
             y = y + noise
         else:
             rx_pow_db = 10*torch.log10(torch.mean(torch.abs(y) ** 2, -1))
             snr_db = rx_pow_db
 
-<<<<<<< HEAD
-        return y, rx_pow_db, snr_db
-=======
         if bw is not None: # Inband SNR
-            snr -= 10*torch.log10(bw)
+            snr_db -= 10*torch.log10(bw)
 
-        return y, snr
->>>>>>> 251c6ce9
+        return y, rx_pow_db, snr_db